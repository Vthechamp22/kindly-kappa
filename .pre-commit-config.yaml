--- conflicted
+++ resolved
@@ -29,9 +29,7 @@
       - id: flake8
         additional_dependencies:
           - flake8-docstrings~=1.6.0
-<<<<<<< HEAD
           - pep8-naming~=0.13.1
-=======
 
   - repo: https://github.com/psf/black
     rev: 22.6.0
@@ -39,5 +37,4 @@
       - id: black
         language_version: "3.10"
         args:
-          - --line-length=119
->>>>>>> 6a104588
+          - --line-length=119