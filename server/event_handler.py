from datetime import datetime
from typing import cast

from server.client import Client
from server.codes import StatusCode
from server.connection_manager import ConnectionManager
from server.errors import RoomAlreadyExistsError, RoomNotFoundError
from server.events import (
    ConnectData,
    DisconnectData,
    ErrorData,
    EvaluateData,
    EventRequest,
    EventResponse,
    EventType,
    MoveData,
    ReplaceData,
    SyncData,
)
from server.room import Room
from server.snekbox import evaluate


class EventHandler:
    """An request event handler."""

    def __init__(self, client: Client, manager: ConnectionManager):
        """Initializes the event handler for each client.

        Args:
            client: The client sending the requests.
            manager: The ConnectionManager handling the rooms.
        """
        self.client = client
        self.manager = manager

        # The room code and the room will be set after the initial connection
        # event is handled
        self.room_code: str
        self.room: Room

    async def handle_initial_connection(self, initial_event: EventRequest) -> None:
        """Handles the initial connection event.

        Args:
            initial_event: The initial event sent by the client.
        """
        if initial_event.type != EventType.CONNECT:
            response = EventResponse(
                type=EventType.ERROR,
                data=ErrorData(message="The first event must be of type 'connect'."),
                status_code=StatusCode.INVALID_REQUEST_DATA,
            )
            await self.client.send(response)
            await self.client.close()
            return

        try:
            await self(initial_event)
        except (RoomNotFoundError, RoomAlreadyExistsError) as err:
            await self.client.send(err.response)
            await self.client.close()

    async def __call__(self, request: EventRequest) -> bool:
        """Handle a request received.

        Args:
            request: The data received from the client.
        Returns:
            True if the connection has been closed, False otherwise.
        Raises:
            WebSocketDisconnect: If the event type is a disconnect.
            NotImplementedError: In any other case.
        """
        event_data = request.data

        match request.type:
            case EventType.CONNECT:
                connect_data = cast(ConnectData, event_data)

                self.client.username = connect_data.username
                self.room_code = connect_data.room_code

                match connect_data.connection_type:
                    case "create":
                        if connect_data.difficulty is None:
                            response = EventResponse(
                                type=EventType.ERROR,
                                data=ErrorData(message="Data not found."),
                                status_code=StatusCode.DATA_NOT_FOUND,
                            )
                            await self.client.send(response)
                            return False

                        self.manager.create_room(self.client, connect_data.room_code, connect_data.difficulty)
                        self.room = self.manager._rooms[self.room_code]

                        collaborators = [{"id": c.id.hex, "username": c.username} for c in self.room.clients if c.id != self.client.id]

                        deltaseconds = (datetime.now() - self.room.epoch).total_seconds()
                        minutes, remainder = divmod(deltaseconds, 60)
                        seconds, milliseconds = divmod(remainder, 1)
                        time = {"min": minutes, "sec": seconds, "mil": milliseconds}

                        # Send a sync event to the client to update the code and
                        # the collaborators' list
                        response = EventResponse(
                            type=EventType.SYNC,
                            data=SyncData(code=self.room.code, collaborators=collaborators, time=time),
                            status_code=StatusCode.SUCCESS,
                        )
                        await self.client.send(response)
                    case "join":
                        self.manager.join_room(self.client, self.room_code)
                        self.room = self.manager._rooms[self.room_code]

<<<<<<< HEAD
                        collaborators = [{"id": c.id.hex, "username": c.username} for c in self.room.clients if c.id != self.client.id]

                        deltaseconds = (datetime.now() - self.room.epoch).total_seconds()
                        minutes, remainder = divmod(deltaseconds, 60)
                        seconds, milliseconds = divmod(remainder, 1)
                        time = {"min": minutes, "sec": seconds, "mil": milliseconds}
=======
                        collaborators = [
                            {"id": c.id.hex, "username": c.username}
                            for c in self.room.clients
                            if c.id != self.client.id
                        ]
>>>>>>> 97babb51

                        # Send a sync event to the client to update the code and
                        # the collaborators' list
                        response = EventResponse(
                            type=EventType.SYNC,
                            data=SyncData(code=self.room.code, collaborators=collaborators, time=time),
                            status_code=StatusCode.SUCCESS,
                        )
                        await self.client.send(response)

                        # Broadcast to other clients a connect event to update
                        # the collaborators' list
                        response = EventResponse(
                            type=EventType.CONNECT,
                            data=connect_data,
                            status_code=StatusCode.SUCCESS,
                        )
                        await self.manager.broadcast(response, self.room_code, sender=self.client)
            case EventType.DISCONNECT:
                # Broadcast to other clients a disconnect event to update the
                # collaborators' list
                response = EventResponse(
                    type=EventType.DISCONNECT,
                    data=DisconnectData(user=[{"id": self.client.id.hex, "username": self.client.username}]),
                    status_code=StatusCode.SUCCESS,
                )
                await self.manager.broadcast(response, self.room_code, sender=self.client)

                self.manager.disconnect(self.client, self.room_code)
            case EventType.SYNC:
                # Validate the sender is the room owner
                if self.client.id != self.room.owner_id:
                    return
                
                connect_data = cast(SyncData, event_data)
                self.room.set_code(connect_data.code)

                collaborators = [{"id": c.id.hex, "username": c.username} for c in self.room.clients if c.id != self.client.id]
                
                deltaseconds = (datetime.now() - self.room.epoch).total_seconds()
                minutes, remainder = divmod(deltaseconds, 60)
                seconds, milliseconds = divmod(remainder, 1)
                time = {"min": minutes, "sec": seconds, "mil": milliseconds}

                # Broadcast to every client (including sender) a sync event
                response = EventResponse(
                    type=EventType.SYNC,
                    data=SyncData(code=cast(SyncData, event_data).code, collaborators=collaborators, time=time),
                    status_code=StatusCode.SUCCESS,
                )
                await self.manager.broadcast(response, self.room_code)
            case EventType.MOVE:
                move_data = cast(MoveData, event_data)
                self.room.cursors[self.client.id] = move_data.position

                # Broadcast to every client a move event to update the cursors'
                # positions
                response = EventResponse(type=EventType.MOVE, data=move_data, status_code=StatusCode.SUCCESS)
                await self.manager.broadcast(response, self.room_code, sender=self.client)
            case EventType.REPLACE:
                replace_data = cast(ReplaceData, event_data)
                self.room.update_code(replace_data)

                # Broadcast to every client a replace event to update the code
                response = EventResponse(type=EventType.REPLACE, data=replace_data, status_code=StatusCode.SUCCESS)
                await self.manager.broadcast(response, self.room_code, sender=self.client)
            case EventType.SEND_BUGS:
                self.room.introduce_bugs()

                collaborators = [{"id": c.id.hex, "username": c.username} for c in self.room.clients]

                # Broadcast to every client a sync event to update the code
                response = EventResponse(
                    type=EventType.SYNC,
                    data=SyncData(code=self.room.code, collaborators=collaborators),
                    status_code=StatusCode.SUCCESS,
                )
                await self.manager.broadcast(response, self.room_code)
            case EventType.EVALUATE:
                result = evaluate(self.room.code)

                # Broadcast to every client an evaluate event to show the result
                response = EventResponse(
                    type=EventType.EVALUATE,
                    data=EvaluateData(result=result),
                    status_code=StatusCode.SUCCESS,
                )
                await self.manager.broadcast(response, self.room_code)
            case _:
                # Anything that doesn't match the request type
                response = EventResponse(
                    type=EventType.ERROR,
                    data=ErrorData(message="This has not been implemented yet."),
                    status_code=StatusCode.INVALID_REQUEST_DATA,
                )
                await self.client.send(response)

        return False<|MERGE_RESOLUTION|>--- conflicted
+++ resolved
@@ -114,20 +114,12 @@
                         self.manager.join_room(self.client, self.room_code)
                         self.room = self.manager._rooms[self.room_code]
 
-<<<<<<< HEAD
                         collaborators = [{"id": c.id.hex, "username": c.username} for c in self.room.clients if c.id != self.client.id]
 
                         deltaseconds = (datetime.now() - self.room.epoch).total_seconds()
                         minutes, remainder = divmod(deltaseconds, 60)
                         seconds, milliseconds = divmod(remainder, 1)
                         time = {"min": minutes, "sec": seconds, "mil": milliseconds}
-=======
-                        collaborators = [
-                            {"id": c.id.hex, "username": c.username}
-                            for c in self.room.clients
-                            if c.id != self.client.id
-                        ]
->>>>>>> 97babb51
 
                         # Send a sync event to the client to update the code and
                         # the collaborators' list
