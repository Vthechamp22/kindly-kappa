from __future__ import annotations

from enum import Enum
from typing import TYPE_CHECKING, Literal, Mapping, TypedDict, cast

from fastapi import WebSocketDisconnect
from pydantic import BaseModel, validator

from server.codes import StatusCode

if TYPE_CHECKING:
    from server.client import Client
    from server.connection_manager import ConnectionManager


Position = tuple[int, int]
UserInfo = list[dict[str, str]]
Replacement = TypedDict("Replacement", {"from": int, "to": int, "value": str})


class EventType(str, Enum):
    """The type of a WebSocket event.

    It is declared as a subclass of str to help serialization.
    """

    CONNECT = "connect"
    DISCONNECT = "disconnect"
    SYNC = "sync"
    MOVE = "move"
    REPLACE = "replace"
    ERROR = "error"
    SEND_BUGS = "bugs"


class EventData(BaseModel):
    """The data of a WebSocket event.

    This is just a base class that other classes will inherit from.
    """


class ConnectData(EventData):
    """The data of a connection event.

    Fields:
        connection_type: "create" if the user wants to create the room, "join"
            if the user wants to join the room.
        difficulty (optional): The difficulty of the room, only needed if the
            "connection_type" is "create".
        room_code: The unique four-letters code that will represent the room.
        username: The username of the user creating or joining the room.
    """

    connection_type: Literal["create", "join"]
    difficulty: int | None = None
    room_code: str
    username: str

    @validator("difficulty", pre=True, always=True)
    def valid_difficulty(cls, value, values):  # noqa: U100
        """Validates the difficulty based on the connection type."""
        if values["connection_type"] == "create" and value is None:
            raise ValueError("the difficulty must be specified when creating a room")
        return value


class DisconnectData(EventData):
    """The data of a disconnection event.

    Fields:
        username: The username of the user disconnecting.
    """

    username: str


class SyncData(EventData):
    """The data of a sync event.

    Fields:
        code: The code that already exists in the room.
        collaborators: The list of users that already collaborate in the room.
    """

    code: str
    collaborators: UserInfo


class MoveData(EventData):
    """The data of a move event.

    Fields:
        position: The new position of the cursor.
    """

    position: Position


class ReplaceData(EventData):
    """The data of a replace event.

    Fields:
        code: A list of modifications to the code.
    """

    code: list[Replacement]


class ErrorData(EventData):
    """The data of an error event.

    Fields:
        message: The error message.
    """

    message: str


class EventRequest(BaseModel):
    """A WebSocket request event.

    This represent a request made from the client to the server.
    """

    type: EventType  # noqa: VNE003
    data: EventData

    @validator("data", pre=True)
    def valid_data(cls, value: EventData | Mapping, values):  # noqa: U100
        """Validates the data based on the event type."""
        if isinstance(value, EventData):
            value = value.dict()

        match values["type"]:
            case EventType.CONNECT:
                value = ConnectData(**value)
            case EventType.DISCONNECT:
                value = DisconnectData(**value)
            case EventType.SYNC:
                value = SyncData(**value)
            case EventType.REPLACE:
                value = ReplaceData(**value)
            case EventType.ERROR:
                value = ErrorData(**value)
        return value


class EventResponse(EventRequest):
    """A WebSocket event.

    This represents a response sent from the server to the client.
    """

    status_code: StatusCode


class EventHandler:
    """An request event handler."""

    def __init__(self, client: Client, connection: ConnectionManager):
        """Initializes the event handler for each client.

        Args:
            client: The client sending the requests.
            connection: The connection to the room.
        """
<<<<<<< HEAD
        self.client: Client = client
        self.connection = connection

    async def __call__(self, request: EventRequest, room_code: str) -> tuple[bool, Client, EventResponse | None]:
=======
        self.client = client
        self.manager = connection

    def __call__(self, request: EventRequest, room_code: str) -> tuple[bool, Client | None, type[EventData]]:
>>>>>>> 8becabb2
        """Handle a request received.

        Args:
            request: The data received from the client.
            room_code: The room to which the data will be sent.

        Raises:
            WebSocketDisconnect: If the event type is a disconnect.
            NotImplementedError: In any other case.

        Returns:
            A tuple of data for input in the `ConnectionManager.broadcast`
            method.
        """
        buggy = False
<<<<<<< HEAD
        event_data = request.data
        data = None

        match request.type:
            case EventType.REPLACE:
                replace_data = cast(ReplaceData, event_data)
                data = EventResponse(type=EventType.REPLACE, data=replace_data, status_code=StatusCode.SUCCESS)
                self.connection.update_code_cache(room_code, replace_data)
            case EventType.CONNECT:
                connect_data = cast(ConnectData, event_data)
                self.client.username = connect_data.username

                match connect_data.connection_type:
                    case "create":
                        if connect_data.difficulty is None:
                            return buggy, self.client, data
                        self.connection.create_room(self.client, connect_data.room_code, connect_data.difficulty)
                    case "join":
                        self.connection.join_room(self.client, room_code)
                        current_room = self.connection._rooms[room_code]
                        collaborators = [{"id": c.id.hex, "username": c.username} for c in current_room["clients"]]
                        await self(
                            EventRequest(
                                type=EventType.SYNC,
                                data=SyncData(code=current_room["code"], collaborators=collaborators),
                            ),
                            room_code,
                        )
            case EventType.DISCONNECT:
                disconnect_data = cast(DisconnectData, event_data)
                response = EventResponse(
                    type=EventType.DISCONNECT,
                    data=disconnect_data,
                    status_code=StatusCode.SUCCESS,
                )
                WebSocketDisconnect.response = response  # type: ignore
                raise WebSocketDisconnect
            case EventType.SYNC:
                # Send the sync event to the client to update code/collaborators
                # Send an event to everyone else to update collaborators
                sync_data = cast(SyncData, event_data)
                await self.client.send(
                    EventResponse(type=EventType.SYNC, data=sync_data, status_code=StatusCode.SUCCESS)
                )
                connect_data = cast(
                    ConnectData,
                    {
                        "connection_type": "join",
                        "difficulty": None,
                        "room_code": room_code,
                        "username": self.client.username,
                    },
                )
                await self.connection.broadcast(
                    EventResponse(type=EventType.CONNECT, data=connect_data, status_code=StatusCode.SUCCESS),
                    room_code,
                    sender=self.client,
                )
=======
        data = cast(ReplaceData, request.data)

        match request.type:
            case EventType.REPLACE:
                self.manager.update_code_cache(room_code, data)
            case EventType.SEND_BUGS:
                # Only if receiving the event. If not, we can remove
                buggy = True
                self.client = None
            case EventType.CONNECT:
                data = cast(ConnectData, request.data)
                self.client.username = data.username
            case EventType.DISCONNECT:
                data = cast(DisconnectData, request.data)
                response = EventResponse(
                    type=EventType.DISCONNECT,
                    data=data,
                    status_code=StatusCode.SUCCESS,
                )
                WebSocketDisconnect.response = response
                raise WebSocketDisconnect
>>>>>>> 8becabb2
            case _:
                # Anything that doesn't match the request.type
                response = EventResponse(
                    type=EventType.ERROR,
                    data=ErrorData(message="This has not been implemented yet."),
                    status_code=StatusCode.DATA_NOT_FOUND,
                )
<<<<<<< HEAD
                NotImplementedError.response = response  # type: ignore
=======
                NotImplementedError.response = response
>>>>>>> 8becabb2
                raise NotImplementedError

        return buggy, self.client, data<|MERGE_RESOLUTION|>--- conflicted
+++ resolved
@@ -165,17 +165,10 @@
             client: The client sending the requests.
             connection: The connection to the room.
         """
-<<<<<<< HEAD
-        self.client: Client = client
-        self.connection = connection
-
-    async def __call__(self, request: EventRequest, room_code: str) -> tuple[bool, Client, EventResponse | None]:
-=======
         self.client = client
         self.manager = connection
 
-    def __call__(self, request: EventRequest, room_code: str) -> tuple[bool, Client | None, type[EventData]]:
->>>>>>> 8becabb2
+    async def __call__(self, request: EventRequest, room_code: str) -> tuple[bool, Client, type[EventData]]:
         """Handle a request received.
 
         Args:
@@ -191,7 +184,6 @@
             method.
         """
         buggy = False
-<<<<<<< HEAD
         event_data = request.data
         data = None
 
@@ -250,29 +242,6 @@
                     room_code,
                     sender=self.client,
                 )
-=======
-        data = cast(ReplaceData, request.data)
-
-        match request.type:
-            case EventType.REPLACE:
-                self.manager.update_code_cache(room_code, data)
-            case EventType.SEND_BUGS:
-                # Only if receiving the event. If not, we can remove
-                buggy = True
-                self.client = None
-            case EventType.CONNECT:
-                data = cast(ConnectData, request.data)
-                self.client.username = data.username
-            case EventType.DISCONNECT:
-                data = cast(DisconnectData, request.data)
-                response = EventResponse(
-                    type=EventType.DISCONNECT,
-                    data=data,
-                    status_code=StatusCode.SUCCESS,
-                )
-                WebSocketDisconnect.response = response
-                raise WebSocketDisconnect
->>>>>>> 8becabb2
             case _:
                 # Anything that doesn't match the request.type
                 response = EventResponse(
@@ -280,11 +249,7 @@
                     data=ErrorData(message="This has not been implemented yet."),
                     status_code=StatusCode.DATA_NOT_FOUND,
                 )
-<<<<<<< HEAD
                 NotImplementedError.response = response  # type: ignore
-=======
-                NotImplementedError.response = response
->>>>>>> 8becabb2
                 raise NotImplementedError
 
         return buggy, self.client, data