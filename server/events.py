from __future__ import annotations

from enum import Enum
from typing import Literal, Mapping, TypedDict

from pydantic import BaseModel, validator

from server.codes import StatusCode

Time = TypedDict("Time", {"min": float, "sec": float, "mil": float})
UserInfo = list[dict[str, str]]
Position = TypedDict("Position", {"x": int, "y": int})
Replacement = TypedDict("Replacement", {"from": int, "to": int, "value": str})


class EventType(str, Enum):
    """The type of a WebSocket event.

    It is declared as a subclass of str to help serialization.
    """

    CONNECT = "connect"
    DISCONNECT = "disconnect"
    SYNC = "sync"
    MOVE = "move"
    REPLACE = "replace"
    ERROR = "error"
    SEND_BUGS = "bugs"
    EVALUATE = "evaluate"


class EventData(BaseModel):
    """The data of a WebSocket event.

    This is just a base class that other classes will inherit from.
    """


class ConnectData(EventData):
    """The data of a connection event.

    Fields:
        connection_type: "create" if the user wants to create the room, "join"
            if the user wants to join the room.
        difficulty (optional): The difficulty of the room, only needed if the
            "connection_type" is "create".
        room_code: The unique four-letters code that will represent the room.
        username: The username of the user creating or joining the room.
        user_id (optional): The user_id of the connected user.
    """

    connection_type: Literal["create", "join"]
    difficulty: int | None = None
    room_code: str
    username: str
    user_id: str | None = None

    @validator("difficulty", pre=True, always=True)
    def valid_difficulty(cls, value, values):  # noqa: U100
        """Validates the difficulty based on the connection type."""
        if values["connection_type"] == "create" and value is None:
            raise ValueError("the difficulty must be specified when creating a room")
        return value


class DisconnectData(EventData):
    """The data of a disconnection event.

    Fields:
        user (optional): A list of users that are disconnecting
    """

    user: UserInfo | None = None


class SyncData(EventData):
    """The data of a sync event.

    Fields:
        code: The code that already exists in the room.
        collaborators: The list of users that already collaborate in the room.
<<<<<<< HEAD
        time (optional): The elapsed time since the creation of the room.
=======
        time: The elapsed time since the creation of the room.
>>>>>>> d35700d5
        owner_id: The id of the owner of the room.
        difficulty: The level of difficulty.
    """

    code: str
    collaborators: UserInfo
    time: Time | None = None
    owner_id: str
    difficulty: int


class MoveData(EventData):
    """The data of a move event.

    Fields:
        position: The new position of the cursor.
    """

    position: Position


class ReplaceData(EventData):
    """The data of a replace event.

    Fields:
        code: A list of modifications to the code.
    """

    code: list[Replacement]


class ErrorData(EventData):
    """The data of an error event.

    Fields:
        message: The error message.
    """

    message: str


class SendBugsData(EventData):
    """The data of a bugs introduction event."""


class EvaluateData(EventData):
    """The data of a code evaluation event.

    Fields:
        result (optional): The result of the evaluation. Only required when it's
            a response from the server.
    """

    result: str | None


class EventRequest(BaseModel):
    """A WebSocket request event.

    This represent a request made from the client to the server.
    """

    type: EventType  # noqa: VNE003
    data: EventData

    @validator("data", pre=True)
    def valid_data(cls, value: EventData | Mapping, values):  # noqa: U100
        """Validates the data based on the event type."""
        if isinstance(value, EventData):
            value = value.dict()

        match values["type"]:
            case EventType.CONNECT:
                value = ConnectData(**value)
            case EventType.DISCONNECT:
                value = DisconnectData(**value)
            case EventType.SYNC:
                value = SyncData(**value)
            case EventType.MOVE:
                value = MoveData(**value)
            case EventType.REPLACE:
                value = ReplaceData(**value)
            case EventType.ERROR:
                value = ErrorData(**value)
            case EventType.SEND_BUGS:
                value = SendBugsData(**value)
            case EventType.EVALUATE:
                value = EvaluateData(**value)
        return value


class EventResponse(EventRequest):
    """A WebSocket event.

    This represents a response sent from the server to the client.
    """

    status_code: StatusCode<|MERGE_RESOLUTION|>--- conflicted
+++ resolved
@@ -79,11 +79,7 @@
     Fields:
         code: The code that already exists in the room.
         collaborators: The list of users that already collaborate in the room.
-<<<<<<< HEAD
         time (optional): The elapsed time since the creation of the room.
-=======
-        time: The elapsed time since the creation of the room.
->>>>>>> d35700d5
         owner_id: The id of the owner of the room.
         difficulty: The level of difficulty.
     """
