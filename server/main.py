"""The main WebSocket server.

This server handles user connection, disconnection and events.
"""
from __future__ import annotations

from dataclasses import dataclass
from json.decoder import JSONDecodeError
from typing import Literal, TypedDict
from uuid import UUID, uuid4

from fastapi import FastAPI, WebSocket, WebSocketDisconnect
from pydantic.error_wrappers import ValidationError

from .codes import StatusCode
<<<<<<< HEAD
from .errors import RoomNotFoundError
from .events import ConnectData, DisconnectData, EventRequest, EventResponse, EventType, ReplaceData
from .modifiers import Modifiers
=======
from .errors import RoomAlreadyExistsError, RoomNotFoundError
from .events import ConnectData, DisconnectData, ErrorData, EventRequest, EventResponse, EventType, ReplaceData
>>>>>>> da31f4f9

app = FastAPI()


class Client:
    """A WebSocket client."""

    def __init__(self, websocket: WebSocket) -> None:
        """Initializes the WebSocket and the ID.

        A client is identified by an ID and contains the corresponding WebSocket
        that is used to send and receive messages.

        Args:
            websocket: A WebSocket instance.
        """
        self._websocket = websocket
        self.id = uuid4()
        self.default_replacement = EventRequest(
            type=EventType.REPLACE, data=ReplaceData(code=[{"from": 0, "to": 0, "value": ""}])
        )

    async def accept(self) -> None:
        """Accepts the WebSocket connection."""
        await self._websocket.accept()

    async def send(self, data: EventResponse) -> None:
        """Sends JSON data over the WebSocket connection.

        Args:
            data: The data to be sent to the client.
        """
        await self._websocket.send_json(data.dict())

    async def receive(self) -> EventRequest | None:
        """Receives JSON data over the WebSocket connection.

        Returns:
            The data received from the client or None if an error occured.
        """
        try:
            return EventRequest(**await self._websocket.receive_json())
        except (TypeError, JSONDecodeError):
            await self.send(
                EventResponse(
                    type=EventType.ERROR,
                    data=ErrorData(message="Invalid request data."),
                    status_code=StatusCode.INVALID_REQUEST_DATA,
                ),
            )
            return self.default_replacement
        except (KeyError, ValidationError):
            await self.send(
                EventResponse(
                    type=EventType.ERROR,
                    data=ErrorData(message="Data not found."),
                    status_code=StatusCode.DATA_NOT_FOUND,
                ),
            )
            return self.default_replacement
        except (WebSocketDisconnect, RuntimeError):
            return

    async def close(self) -> None:
        """Closes the WebSocket connection."""
        return await self._websocket.close()

    def __eq__(self, other: object) -> bool:
        """Compares the Client to another object.

        If the object is not an instance of Client, NotImplemented is returned.

        Args:
            other: The object to compare the client to.

        Returns:
            True if the id of the client is equal to the other client's id,
            False otherwise.
        """
        if not isinstance(other, Client):
            return NotImplemented
        return self.id == other.id

    def __hash__(self) -> int:
        """Returns the hash value of the Client."""
        return hash(self.id)


@dataclass
class RoomData:
    """A dataclass for data about a specific room."""

    owner_id: UUID
    clients: set[Client]
    code: str


class ActiveRooms(TypedDict):
    """A data structure for active rooms."""

    name: str
    data: RoomData


class ConnectionManager:
    """Manager for the WebSocket clients."""

    def __init__(self) -> None:
        """Initializes the active connections.

        It stores the active connections and is able to broadcast data.
        """
        self._rooms: ActiveRooms = {}

    @staticmethod
    def connect(client: Client, room_code: str, connection_type: Literal["create", "join"]) -> None:
        """Connects the client to a room.

        It creates or joins a room based on the connection_type.

        Args:
            client: The client to connect.
            room_code: The code of the room.
            connection_type: The type of the connection.
        """
        match connection_type:
            case "create":
                manager.create_room(client, room_code)
            case "join":
                manager.join_room(client, room_code)

    def disconnect(self, client: Client, room_code: str) -> None:
        """Removes the connection from the active connections.

        If, after the disconnection, the room is empty, delete it.

        Args:
            client: The client to disconnect.
            room_code: The room from which the client will be disconnected.
        """
        self._rooms[room_code]["clients"].remove(client)

        if len(self._rooms[room_code]["clients"]) == 0:
            del self._rooms[room_code]

    def create_room(self, client: Client, room_code: str) -> None:
        """Create the room for the client.

        Args:
            client: The client that will join to the new room.
            room_code: The room to which the client will be connected.
        """
        if not self._room_exists(room_code):
            self._rooms[room_code] = {"owner_id": client.id, "clients": {client}, "code": ""}
        else:
            raise RoomAlreadyExistsError(f"The room with code '{room_code}' already exists.")

    def join_room(self, client: Client, room_code: str) -> None:
        """Adds a client to an active room.

        Args:
            client: The client that will join the given room.
            room_code: The room to which the client will be connected.
        """
        if self._room_exists(room_code):
            self._rooms[room_code]["clients"].add(client)
        else:
            raise RoomNotFoundError(f"The room with code '{room_code}' was not found.")

    def update_code_cache(self, room_code: str, replace_data: ReplaceData) -> None:
        """Updates the code cache for a particular room.

        Args:
            room_code: The code associated with a particular room.
            code: A list of changes to make to the code cache.
        """
        if self._room_exists(room_code):
            current_code = self._rooms[room_code]["code"]
            for replacement in replace_data.code:
                from_index = replacement["from"]
                to_index = replacement["to"]
                new_value = replacement["value"]

                updated_code = current_code[:from_index] + new_value + current_code[to_index:]
                self._rooms[room_code]["code"] = updated_code

    async def broadcast(self, data: EventResponse, room_code: str, sender: Client | None = None) -> None:
        """Broadcasts data to all active connections.

        Args:
            data: The data to be sent to the clients.
            room_code: The room to which the data will be sent.
            sender (optional): The client who sent the message.
        """
        for connection in self._rooms[room_code]["clients"]:
            if connection == sender:
                continue
            await connection.send(data)

    def _room_exists(self, room_code: str) -> bool:
        """Checks if a room exists.

        Args:
            room_code: The code associated with a particular room.

        Returns:
            True if the room exists. False otherwise.
        """
        if room_code in self._rooms:
            return True
        return False

    def _modify_code(self, room_code: str) -> list[tuple[int, str]] | list:
        """Generates bugs based on the current code cache.

        Args:
            room_code: The code associated with a particular room.

        Returns:
            A list, or a list of modified changes including the line number.
        """
        current_code = self._rooms[room_code]["code"]
        current_difficulty = self._rooms[room_code]["difficulty"]
        modifier = Modifiers(current_code, current_difficulty)

        return modifier.output


manager = ConnectionManager()


@app.websocket("/room")
async def room(websocket: WebSocket) -> None:
    """This is the endpoint for the WebSocket connection.

    It creates a client and handles connection and disconnection with the
    ConnectionManager. It continuously receives and broadcasts data to the
    active clients.
    """
    client = Client(websocket)
    await client.accept()

    initial_event = await client.receive()
    if initial_event is None:
        return

    if initial_event.type != EventType.CONNECT:
        return

    initial_data: ConnectData = initial_event.data
    room_code = initial_data.room_code

    try:
        ConnectionManager.connect(client, room_code, initial_data.connection_type)
    except (RoomNotFoundError, RoomAlreadyExistsError) as e:
        await client.send(e.data)
        await client.close()
        return

    await manager.broadcast(initial_event, room_code)

    try:
        while True:
            event = await client.receive()
            if event is None:
                return manager.disconnect(client, room_code)

            if event.type == EventType.REPLACE:
                manager.update_code_cache(room_code, event.data)

            await manager.broadcast(event, room_code)
    except WebSocketDisconnect:
        await client.send(
            EventResponse(
                type=EventType.DISCONNECT,
                data=DisconnectData(username=initial_data.username),
                status_code=StatusCode.SUCCESS,
            )
        )
        manager.disconnect(client, room_code)<|MERGE_RESOLUTION|>--- conflicted
+++ resolved
@@ -13,14 +13,9 @@
 from pydantic.error_wrappers import ValidationError
 
 from .codes import StatusCode
-<<<<<<< HEAD
-from .errors import RoomNotFoundError
-from .events import ConnectData, DisconnectData, EventRequest, EventResponse, EventType, ReplaceData
-from .modifiers import Modifiers
-=======
 from .errors import RoomAlreadyExistsError, RoomNotFoundError
 from .events import ConnectData, DisconnectData, ErrorData, EventRequest, EventResponse, EventType, ReplaceData
->>>>>>> da31f4f9
+from .modifiers import Modifiers
 
 app = FastAPI()
 
