"""The main WebSocket server.

This server handles user connection, disconnection and events.
"""
from __future__ import annotations

from fastapi import FastAPI, WebSocket, WebSocketDisconnect

from server.client import Client
from server.connection_manager import ConnectionManager
<<<<<<< HEAD
from server.event_handler import EventHandler
=======
from server.errors import RoomAlreadyExistsError, RoomNotFoundError
from server.events import EventHandler, EventType
>>>>>>> 6b1f16e0

app = FastAPI()


manager = ConnectionManager()


@app.websocket("/room")
async def room(websocket: WebSocket) -> None:
    """This is the endpoint for the WebSocket connection.

    It creates a client and handles connection and disconnection with the
    ConnectionManager. It continuously receives and broadcasts data to the
    active clients.
    """
    client = Client(websocket)
    await client.accept()
<<<<<<< HEAD

    handler = EventHandler(client, manager)

    initial_event = await client.receive()
    await handler.handle_initial_connection(initial_event)
=======
    handler = EventHandler(client, manager)

    initial_event = await client.receive()
    if initial_event.type != EventType.CONNECT:
        return

    room_code = initial_event.data.room_code

    try:
        await handler(initial_event, room_code)
    except (RoomNotFoundError, RoomAlreadyExistsError) as err:
        await client.send(err.response)
        await client.close()
        return
>>>>>>> 6b1f16e0

    try:
        while True:
            event = await client.receive()
<<<<<<< HEAD
            closed = await handler(event)
            if closed:
                break
    except WebSocketDisconnect:
        return
=======
            buggy, sender, event_data = await handler(event, room_code)

            await manager.broadcast(event_data, room_code, sender=sender, buggy=buggy)
    except WebSocketDisconnect as err:
        await manager.broadcast(err.response, room_code, sender=client)
        manager.disconnect(client, room_code)
    except NotImplementedError as err:
        await client.send(err.response)
>>>>>>> 6b1f16e0
<|MERGE_RESOLUTION|>--- conflicted
+++ resolved
@@ -8,12 +8,8 @@
 
 from server.client import Client
 from server.connection_manager import ConnectionManager
-<<<<<<< HEAD
-from server.event_handler import EventHandler
-=======
 from server.errors import RoomAlreadyExistsError, RoomNotFoundError
 from server.events import EventHandler, EventType
->>>>>>> 6b1f16e0
 
 app = FastAPI()
 
@@ -31,13 +27,6 @@
     """
     client = Client(websocket)
     await client.accept()
-<<<<<<< HEAD
-
-    handler = EventHandler(client, manager)
-
-    initial_event = await client.receive()
-    await handler.handle_initial_connection(initial_event)
-=======
     handler = EventHandler(client, manager)
 
     initial_event = await client.receive()
@@ -52,18 +41,10 @@
         await client.send(err.response)
         await client.close()
         return
->>>>>>> 6b1f16e0
 
     try:
         while True:
             event = await client.receive()
-<<<<<<< HEAD
-            closed = await handler(event)
-            if closed:
-                break
-    except WebSocketDisconnect:
-        return
-=======
             buggy, sender, event_data = await handler(event, room_code)
 
             await manager.broadcast(event_data, room_code, sender=sender, buggy=buggy)
@@ -71,5 +52,4 @@
         await manager.broadcast(err.response, room_code, sender=client)
         manager.disconnect(client, room_code)
     except NotImplementedError as err:
-        await client.send(err.response)
->>>>>>> 6b1f16e0
+        await client.send(err.response)