--- conflicted
+++ resolved
@@ -4,244 +4,17 @@
 """
 from __future__ import annotations
 
-<<<<<<< HEAD
-=======
-from dataclasses import dataclass
-from json.decoder import JSONDecodeError
-from typing import Literal, TypedDict
-from uuid import UUID, uuid4
+from fastapi import FastAPI, WebSocket, WebSocketDisconnect
 
->>>>>>> da31f4f9
-from fastapi import FastAPI, WebSocket, WebSocketDisconnect
-from pydantic.error_wrappers import ValidationError
-
-<<<<<<< HEAD
 from server.client import Client
 from server.codes import StatusCode
 from server.connection_manager import ConnectionManager
-from server.errors import RoomNotFoundError
+from server.errors import RoomAlreadyExistsError, RoomNotFoundError
 from server.events import ConnectData, DisconnectData, EventResponse, EventType
 
 app = FastAPI()
 
-=======
-from .codes import StatusCode
-from .errors import RoomAlreadyExistsError, RoomNotFoundError
-from .events import ConnectData, DisconnectData, ErrorData, EventRequest, EventResponse, EventType, ReplaceData
 
-app = FastAPI()
-
-
-class Client:
-    """A WebSocket client."""
-
-    def __init__(self, websocket: WebSocket) -> None:
-        """Initializes the WebSocket and the ID.
-
-        A client is identified by an ID and contains the corresponding WebSocket
-        that is used to send and receive messages.
-
-        Args:
-            websocket: A WebSocket instance.
-        """
-        self._websocket = websocket
-        self.id = uuid4()
-        self.default_replacement = EventRequest(
-            type=EventType.REPLACE, data=ReplaceData(code=[{"from": 0, "to": 0, "value": ""}])
-        )
-
-    async def accept(self) -> None:
-        """Accepts the WebSocket connection."""
-        await self._websocket.accept()
-
-    async def send(self, data: EventResponse) -> None:
-        """Sends JSON data over the WebSocket connection.
-
-        Args:
-            data: The data to be sent to the client.
-        """
-        await self._websocket.send_json(data.dict())
-
-    async def receive(self) -> EventRequest | None:
-        """Receives JSON data over the WebSocket connection.
-
-        Returns:
-            The data received from the client or None if an error occured.
-        """
-        try:
-            return EventRequest(**await self._websocket.receive_json())
-        except (TypeError, JSONDecodeError):
-            await self.send(
-                EventResponse(
-                    type=EventType.ERROR,
-                    data=ErrorData(message="Invalid request data."),
-                    status_code=StatusCode.INVALID_REQUEST_DATA,
-                ),
-            )
-            return self.default_replacement
-        except (KeyError, ValidationError):
-            await self.send(
-                EventResponse(
-                    type=EventType.ERROR,
-                    data=ErrorData(message="Data not found."),
-                    status_code=StatusCode.DATA_NOT_FOUND,
-                ),
-            )
-            return self.default_replacement
-        except (WebSocketDisconnect, RuntimeError):
-            return
-
-    async def close(self) -> None:
-        """Closes the WebSocket connection."""
-        return await self._websocket.close()
-
-    def __eq__(self, other: object) -> bool:
-        """Compares the Client to another object.
-
-        If the object is not an instance of Client, NotImplemented is returned.
-
-        Args:
-            other: The object to compare the client to.
-
-        Returns:
-            True if the id of the client is equal to the other client's id,
-            False otherwise.
-        """
-        if not isinstance(other, Client):
-            return NotImplemented
-        return self.id == other.id
-
-    def __hash__(self) -> int:
-        """Returns the hash value of the Client."""
-        return hash(self.id)
-
-
-@dataclass
-class RoomData:
-    """A dataclass for data about a specific room."""
-
-    owner_id: UUID
-    clients: set[Client]
-    code: str
-
-
-class ActiveRooms(TypedDict):
-    """A data structure for active rooms."""
-
-    name: str
-    data: RoomData
-
-
-class ConnectionManager:
-    """Manager for the WebSocket clients."""
-
-    def __init__(self) -> None:
-        """Initializes the active connections.
-
-        It stores the active connections and is able to broadcast data.
-        """
-        self._rooms: ActiveRooms = {}
-
-    @staticmethod
-    def connect(client: Client, room_code: str, connection_type: Literal["create", "join"]) -> None:
-        """Connects the client to a room.
-
-        It creates or joins a room based on the connection_type.
-
-        Args:
-            client: The client to connect.
-            room_code: The code of the room.
-            connection_type: The type of the connection.
-        """
-        match connection_type:
-            case "create":
-                manager.create_room(client, room_code)
-            case "join":
-                manager.join_room(client, room_code)
-
-    def disconnect(self, client: Client, room_code: str) -> None:
-        """Removes the connection from the active connections.
-
-        If, after the disconnection, the room is empty, delete it.
-
-        Args:
-            client: The client to disconnect.
-            room_code: The room from which the client will be disconnected.
-        """
-        self._rooms[room_code]["clients"].remove(client)
-
-        if len(self._rooms[room_code]["clients"]) == 0:
-            del self._rooms[room_code]
-
-    def create_room(self, client: Client, room_code: str) -> None:
-        """Create the room for the client.
-
-        Args:
-            client: The client that will join to the new room.
-            room_code: The room to which the client will be connected.
-        """
-        if not self._room_exists(room_code):
-            self._rooms[room_code] = {"owner_id": client.id, "clients": {client}, "code": ""}
-        else:
-            raise RoomAlreadyExistsError(f"The room with code '{room_code}' already exists.")
-
-    def join_room(self, client: Client, room_code: str) -> None:
-        """Adds a client to an active room.
-
-        Args:
-            client: The client that will join the given room.
-            room_code: The room to which the client will be connected.
-        """
-        if self._room_exists(room_code):
-            self._rooms[room_code]["clients"].add(client)
-        else:
-            raise RoomNotFoundError(f"The room with code '{room_code}' was not found.")
-
-    def update_code_cache(self, room_code: str, replace_data: ReplaceData) -> None:
-        """Updates the code cache for a particular room.
-
-        Args:
-            room_code: The code associated with a particular room.
-            code: A list of changes to make to the code cache.
-        """
-        if self._room_exists(room_code):
-            current_code = self._rooms[room_code]["code"]
-            for replacement in replace_data.code:
-                from_index = replacement["from"]
-                to_index = replacement["to"]
-                new_value = replacement["value"]
-
-                updated_code = current_code[:from_index] + new_value + current_code[to_index:]
-                self._rooms[room_code]["code"] = updated_code
-
-    async def broadcast(self, data: EventResponse, room_code: str, sender: Client | None = None) -> None:
-        """Broadcasts data to all active connections.
-
-        Args:
-            data: The data to be sent to the clients.
-            room_code: The room to which the data will be sent.
-            sender (optional): The client who sent the message.
-        """
-        for connection in self._rooms[room_code]["clients"]:
-            if connection == sender:
-                continue
-            await connection.send(data)
-
-    def _room_exists(self, room_code: str) -> bool:
-        """Checks if a room exists.
-
-        Args:
-            room_code: The code associated with a particular room.
-
-        Returns:
-            True if the room exists. False otherwise.
-        """
-        if room_code in self._rooms:
-            return True
-        return False
-
-
->>>>>>> da31f4f9
 manager = ConnectionManager()
 
 
@@ -267,13 +40,8 @@
     room_code = initial_data.room_code
 
     try:
-<<<<<<< HEAD
         manager.connect(client, room_code, initial_data.connection_type)
-    except RoomNotFoundError as e:
-=======
-        ConnectionManager.connect(client, room_code, initial_data.connection_type)
     except (RoomNotFoundError, RoomAlreadyExistsError) as e:
->>>>>>> da31f4f9
         await client.send(e.data)
         await client.close()
         return
