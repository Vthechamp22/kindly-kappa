--- conflicted
+++ resolved
@@ -19,15 +19,9 @@
 
 
 @pytest.fixture
-<<<<<<< HEAD
-def update_code(connection):
-    new_data = ReplaceData(code=[{"from": 0, "to": 1, "value": "a"}])
-    connection._rooms["CODE"].update_code(new_data)
-=======
 def update_cache(connection):
     new_data = ReplaceData(code=[{"from": 0, "to": 1, "value": "a"}])
     connection.update_code_cache("CODE", new_data)
->>>>>>> 6b1f16e0
 
 
 class TestCodeCache:
@@ -41,10 +35,6 @@
         assert connection._rooms["CODE"].code == "a"
 
         new_data = ReplaceData(code=[{"from": 0, "to": 1, "value": "b"}])
-<<<<<<< HEAD
-        connection._rooms["CODE"].update_code(new_data)
-=======
         connection.update_code_cache("CODE", new_data)
->>>>>>> 6b1f16e0
 
         assert connection._rooms["CODE"].code == "b"