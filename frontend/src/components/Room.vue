<script setup lang="ts">
import PulseLoader from "vue-spinner/src/PulseLoader.vue";
import * as monaco from "monaco-editor"; // skipcq: JS-C1003
import Timer from "./Timer.vue";
import { onMounted, ref, toRaw } from "vue";
import { themes } from "../assets/js/theme";

const props = defineProps({
  state: Object, // skipcq: JS-0682
  sync: Object, // skipcq: JS-0682
});
const emit = defineEmits(["leaveRoom"]);

let collaborators = ref(toRaw(props.sync?.collaborators));
let code = props.sync?.code; // skipcq: JS-V005
let editor: monaco.editor.IStandaloneCodeEditor;
let joined = false;
let evalText = ref("");
let evalLoading = ref(false);
let time = ref(toRaw(props.sync?.time));

let syncinterval;
let bugsinterval;

console.log(props.sync.ownID)

onMounted(() => {
  for (let theme of themes) {
    monaco.editor.defineTheme(theme.name, theme.theme);
  }
  const theme = document.querySelector("body").getAttribute("data-theme");

  editor = monaco.editor.create(document.getElementById("content"), {
    value: "",
    language: "python",
    insertSpaces: true,
    theme,
  });

  editor.getModel()?.onDidChangeContent(contentHandler);
  editor.getModel()?.setValue(code);
  editor.getModel()?.setEOL(0);

  joined = true;
});

/**
 * Function to convert the editor lines to index positions.
 */
function positionToIndex(line, col) {
  let index = 0;
  for (let i = 1; i < line; i++) {
    index += code.split("\n")[i - 1].length + 1;
  }
  return index + col - 1;
}

/**
 * Function to transform content into JSOn serializable content.
 */
function contentHandler(ev) {
  if (code === editor.getModel()?.getValue()) return;
  if (!joined) return;

  const changes = ev.changes.map((change) => {
    return {
      from: positionToIndex(
        change.range.startLineNumber,
        change.range.startColumn
      ),
      to: positionToIndex(change.range.endLineNumber, change.range.endColumn),
      value: change.text,
    };
  });

  props.state?.websocket.send(
    JSON.stringify({
      type: "replace",
      data: {
        code: changes,
      },
    })
  );

  code = editor.getModel()?.getValue();
}

/**
 * Function to receive events from the server.
 */
// skipcq: JS-0611
props.state.websocket.onmessage = function (ev) {
  const message = JSON.parse(ev.data);
  console.log(message)

  switch (message.type) {
    case "connect":
<<<<<<< HEAD
      collaborators.value.push({id: message.data.id, username: message.data.username});
=======
      collaborators.value = message.data.collaborators.filter((c) => {
        return c.id != props.sync.ownID;
      });
>>>>>>> dc6ce227
      break;

    case "disconnect":
      collaborators.value = collaborators.value.filter((c) => {
        return c.id !== message.data.user[0].id;
      });
      break;

    case "replace":
      message.data.code.forEach((change) => {
        code =
          code.substring(0, change.from) +
          change.value +
          code.substring(change.to);
      });
      editor.setValue(code);
      break;

    case "evaluate":
      evalLoading.value = false;
      evalText.value = message.data.result;
      break;

    case "sync":
      collaborators.value = message.data.collaborators.filter((c) => {
        return c.id != props.sync.ownID;
      });
      code = message.data.code;
      time.value = message.data.time;
      break;
  }
};

const bugTimes = {
  1: 60_000,
  2: 45_000,
  3: 30_000,
};

if (!collaborators.value.length) {
  syncinterval = setInterval(() => {
    props.state.websocket.send(
      JSON.stringify({
        type: "sync",
        data: {
          collaborators: collaborators.value,
          owner_id: props.sync?.owner_id,
          code: code,
          difficulty: props.sync?.difficulty,
        },
      })
    );
  }, 10000);

  bugsinterval = setInterval(() => {
    props.state.websocket.send(
      JSON.stringify({
        type: "bugs",
        data: {},
      })
    );
  }, bugTimes[props.sync?.difficulty]);
}

/**
 * Function to request the evaluation of the current code.
 */
function requestEval() {
  if (!joined) return;
  evalLoading.value = true;

  props.state.websocket.send(
    JSON.stringify({
      type: "sync",
      data: {
        collaborators: collaborators.value,
        owner_id: props.sync?.owner_id,
        code: code,
        difficulty: props.sync?.difficulty,
      },
    })
  );

  props.state.websocket.send(
    JSON.stringify({
      type: "evaluate",
      data: {},
    })
  );

  document.querySelector("input#evaluate-modal").checked = true;
}

/**
 * Function to close the Evaluate modal.
 */
function closeModal() {
  document.querySelector("input#evaluate-modal").checked = false;
}

/**
 * Function for a client to leave a room.
 */
function leaveRoom() {
  joined = false;
  props.state.websocket.send(
    JSON.stringify({
      type: "disconnect",
      data: {},
    })
  );

  clearInterval(syncinterval);
  clearInterval(bugsinterval);
  emit("leaveRoom");
}
</script>

<template>
  <div id="room">
    <!-- Model for displaying code evaluation -->
    <input type="checkbox" id="evaluate-modal" class="modal-toggle" />
    <label for="evaluate-modal" class="modal cursor-pointer">
      <label id="modalactual" class="modal-box relative">
        <button @click="closeModal" class="btn my-4">Okay</button>
        <label
          for="evaluate-modal"
          class="btn btn-sm btn-circle absolute right-2 top-2"
        >
          <i class="gg-close-o" style="--ggs: 1.2"></i>
        </label>
        <PulseLoader
          v-if="evalLoading"
          style="margin-bottom: 180px"
        ></PulseLoader>
        <div id="codebox" v-else>
          {{ evalText }}
        </div>
      </label>
    </label>

    <div id="sidebar">
      <h2 class="text-6xl m-3">Collaborators</h2>
      <ul style="margin-left: 20px">
        <li style="color: orange">
          {{ props.state?.username }}
<<<<<<< HEAD
          <span v-show="props.sync.owner_id === props.sync.ownID">👑</span>
        </li>
        <li v-for="collaborator in collaborators" :key="collaborator.id">
          {{ collaborator.username }}
          <span v-show="collaborator.id === props.sync.owner_id"> 👑</span>
=======
          <span
            v-show="props.sync.owner_id === props.sync.ownID"
            class="dot"
          ></span>
        </li>
        <li v-for="collaborator in collaborators" :key="collaborator.id">
          {{ collaborator.username }}
          <span
            v-show="collaborator.id === props.sync.owner_id"
            class="dot"
          ></span>
>>>>>>> dc6ce227
        </li>
      </ul>
      <div id="info">
        <form id="aform">
          <button
            id="evalbut"
            type="button"
            @click="
              () => {
                requestEval();
              }
            "
            class="btn btn-primary mt-4"
          >
            Evaluate Code
          </button>
        </form>
        <Timer :time="time"></Timer>
        <p>Room: {{ props.state?.roomCode }}</p>
        <p>Difficulty: {{ props.sync?.difficulty }}</p>
      </div>
      <ul id="collabul"></ul>
      <button class="btn btn-primary mt-auto" @click="leaveRoom">
        <i class="gg-log-out mr-4"></i>
        Leave Room {{ props.state?.roomCode }}
      </button>
    </div>

    <div id="content">
      <div id="container"></div>
    </div>
  </div>
</template>

<style scoped>
#modalactual {
  display: flex;
  flex-direction: column-reverse;
  min-height: 512px;
}

#modalactual > button {
  margin-bottom: 0;
}

#codebox {
  background-color: hsl(var(--nf, var(--n)));
  border-radius: var(--rounded-btn, 0.5rem);
  text-align: left;
  padding: 16px;
  flex-grow: 1;
  overflow-y: auto;
  white-space: pre-wrap;
  font-family: monospace;
  color: hsl(var(--pc));
}

/* width */
::-webkit-scrollbar {
  width: 10px;
}

/* Track */
::-webkit-scrollbar-track {
  background: hsl(var(--b1)) / var(--tw-bg-opacity);
  border-radius: var(--rounded-btn, 0.5rem);
}

/* Handle */
::-webkit-scrollbar-thumb {
  background: hsl(var(--bc));
  border-radius: var(--rounded-btn, 0.5rem);
}

/* Handle on hover */
::-webkit-scrollbar-thumb:hover {
  background: #555;
}

.dot {
  height: 8px;
  width: 8px;
  margin: 0 0 3px 4px;
  background-color: orange;
  border-radius: 50%;
  display: inline-block;
}

#room {
  height: 100%;
  display: grid;
  grid-template-columns: 1fr 3fr;
}

#content {
  text-align: left;
}

#sidebar,
#content {
  border: solid hsl(var(--bc));
}

#sidebar {
  border-width: 4px 2px 4px 4px;
}

#content {
  border-width: 4px 4px 4px 2px;
  padding: 4px;
}

#sidebar h1 {
  text-align: center;
}

ul {
  text-align: center;
  font-size: 2em;
}

li {
  margin: 30px;
}

#sidebar,
#content {
  display: flex;
  flex-direction: column;
}

li {
  text-align: left;
  color: hsl(var(--bc));
  font-size: 24px;
  margin-left: 48px;
  list-style: disc;
}

#container {
  text-align: left;
  display: flex;
  flex-direction: column;
  width: 100%;
  height: 100%;
}

#info {
  position: absolute;
  left: 20px;
  bottom: 58px;
  font-size: 24px;
  text-align: left;
  line-height: 24px;
}

#aform {
  text-align: center;
}

#evalbut {
  margin-bottom: 28px;
  width: 100%;
}
</style><|MERGE_RESOLUTION|>--- conflicted
+++ resolved
@@ -95,13 +95,7 @@
 
   switch (message.type) {
     case "connect":
-<<<<<<< HEAD
       collaborators.value.push({id: message.data.id, username: message.data.username});
-=======
-      collaborators.value = message.data.collaborators.filter((c) => {
-        return c.id != props.sync.ownID;
-      });
->>>>>>> dc6ce227
       break;
 
     case "disconnect":
@@ -248,25 +242,11 @@
       <ul style="margin-left: 20px">
         <li style="color: orange">
           {{ props.state?.username }}
-<<<<<<< HEAD
           <span v-show="props.sync.owner_id === props.sync.ownID">👑</span>
         </li>
         <li v-for="collaborator in collaborators" :key="collaborator.id">
           {{ collaborator.username }}
           <span v-show="collaborator.id === props.sync.owner_id"> 👑</span>
-=======
-          <span
-            v-show="props.sync.owner_id === props.sync.ownID"
-            class="dot"
-          ></span>
-        </li>
-        <li v-for="collaborator in collaborators" :key="collaborator.id">
-          {{ collaborator.username }}
-          <span
-            v-show="collaborator.id === props.sync.owner_id"
-            class="dot"
-          ></span>
->>>>>>> dc6ce227
         </li>
       </ul>
       <div id="info">
