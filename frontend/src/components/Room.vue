<script setup lang="ts">
import * as monaco from "monaco-editor";
import { onMounted, toRefs } from "vue";
import { onedark } from "../assets/js/theme";

const emit = defineEmits(["leave"]);
const props = defineProps({
  data: Object,
});

onMounted(() => {
    monaco.editor.defineTheme("OneDarkPro", onedark);
    monaco.editor.setTheme("OneDarkPro");

    var e = monaco.editor.create(document.getElementById("content"), {
        value: "",
        language: "python",
        insertSpaces: true,
        theme: "OneDarkPro",
    });

    window.setEditor(e);

    e.getModel()?.onDidChangeContent(window.handleMonacoKeyPress)
});

function leaveRoom() {
<<<<<<< HEAD
    monaco.editor.getModels().forEach((model) => model.dispose());
    emit("join", "leave");
=======
  emit("leave");
>>>>>>> 000e891a
}
</script>

<template>
<<<<<<< HEAD
    <div id="room">
        <div id="sidebar">
            <h2 class="text-6xl text-white m-3">Collaborators</h2>
            <ul id="collabul">
                <li>You</li>
            </ul>
            <button class="btn btn-primary mt-auto" @click="leaveRoom()">
                <fa-icon icon="fa-solid fa-arrow-right-from-bracket" />
                Leave Room
            </button>
        </div>

        <div id="content"></div>
=======
  <div id="room">
    <div id="sidebar">
      <h2 class="text-6xl m-3">Collaborators</h2>
      <ul>
        <li>You ({{ data.username }})</li>
      </ul>
      <button class="btn btn-primary mt-auto" @click="leaveRoom()">
        <i class="gg-log-out mr-4"></i>
        Leave Room
      </button>
>>>>>>> 000e891a
    </div>
</template>

<style scoped>
#room {
    height: 100%;
    display: grid;
    grid-template-columns: 1fr 3fr;
}

#content {
    text-align: left;
}

<<<<<<< HEAD
#sidebar,
#content {
    border: solid white;
}

#sidebar {
    border-width: 4px 2px 4px 4px;
}

#content {
    border-width: 4px 4px 4px 2px;
}

#sidebar h1 {
    text-align: center;
}

ul {
    text-align: center;
    font-size: 2em;
}

li {
    margin: 30px;
}

#sidebar,
#content {
    display: flex;
    flex-direction: column;
}

li {
    text-align: left;
    color: white;
    font-size: 24px;
    margin-left: 48px;
    list-style: disc;
}

.fa-arrow-right-from-bracket {
    -webkit-transform: scale(-1, 1);
    -moz-transform: scale(-1, 1);
    -ms-transform: scale(-1, 1);
    -o-transform: scale(-1, 1);
    transform: scale(-1, 1);
    margin-right: 1em;
}
=======
#sidebar {
  display: flex;
  flex-direction: column;
}

#sidebar,
#content {
  border: 3px solid hsl(var(--bc));
}

ul {
  text-align: center;
  align-self: center;
  font-size: 2em;
}

li {
  margin: 30px;
  text-align: left;
  font-size: 24px;
  margin-left: 48px;
  list-style: disc;
}
>>>>>>> 000e891a
</style><|MERGE_RESOLUTION|>--- conflicted
+++ resolved
@@ -1,12 +1,9 @@
 <script setup lang="ts">
 import * as monaco from "monaco-editor";
-import { onMounted, toRefs } from "vue";
+import { onMounted } from "vue";
 import { onedark } from "../assets/js/theme";
 
-const emit = defineEmits(["leave"]);
-const props = defineProps({
-  data: Object,
-});
+const emit = defineEmits(["join"]);
 
 onMounted(() => {
     monaco.editor.defineTheme("OneDarkPro", onedark);
@@ -21,21 +18,16 @@
 
     window.setEditor(e);
 
-    e.getModel()?.onDidChangeContent(window.handleMonacoKeyPress)
+    e.getModel()?.onDidChangeContent(window.handleContentChange)
 });
 
 function leaveRoom() {
-<<<<<<< HEAD
     monaco.editor.getModels().forEach((model) => model.dispose());
     emit("join", "leave");
-=======
-  emit("leave");
->>>>>>> 000e891a
 }
 </script>
 
 <template>
-<<<<<<< HEAD
     <div id="room">
         <div id="sidebar">
             <h2 class="text-6xl text-white m-3">Collaborators</h2>
@@ -49,18 +41,6 @@
         </div>
 
         <div id="content"></div>
-=======
-  <div id="room">
-    <div id="sidebar">
-      <h2 class="text-6xl m-3">Collaborators</h2>
-      <ul>
-        <li>You ({{ data.username }})</li>
-      </ul>
-      <button class="btn btn-primary mt-auto" @click="leaveRoom()">
-        <i class="gg-log-out mr-4"></i>
-        Leave Room
-      </button>
->>>>>>> 000e891a
     </div>
 </template>
 
@@ -75,7 +55,6 @@
     text-align: left;
 }
 
-<<<<<<< HEAD
 #sidebar,
 #content {
     border: solid white;
@@ -124,29 +103,4 @@
     transform: scale(-1, 1);
     margin-right: 1em;
 }
-=======
-#sidebar {
-  display: flex;
-  flex-direction: column;
-}
-
-#sidebar,
-#content {
-  border: 3px solid hsl(var(--bc));
-}
-
-ul {
-  text-align: center;
-  align-self: center;
-  font-size: 2em;
-}
-
-li {
-  margin: 30px;
-  text-align: left;
-  font-size: 24px;
-  margin-left: 48px;
-  list-style: disc;
-}
->>>>>>> 000e891a
 </style>