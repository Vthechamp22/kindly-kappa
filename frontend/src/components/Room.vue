--- conflicted
+++ resolved
@@ -1,14 +1,8 @@
 <script setup lang="ts">
-<<<<<<< HEAD
 import * as monaco from "monaco-editor"; // skipcq: JS-C1003
 import Timer from "./Timer.vue";
 import { onMounted, ref, toRaw } from "vue";
-import { onedark } from "../assets/js/theme";
-=======
-import * as monaco from "monaco-editor";
-import { onMounted } from "vue";
 import { themes } from "../assets/js/theme";
->>>>>>> 0a047fe5
 
 const props = defineProps({
   state: Object,
@@ -21,12 +15,6 @@
 let editor: monaco.editor.IStandaloneCodeEditor;
 
 onMounted(() => {
-<<<<<<< HEAD
-  monaco.editor.defineTheme("OneDarkPro", onedark);
-  monaco.editor.setTheme("OneDarkPro");
-  editor = monaco.editor.create(document.getElementById("container"), {
-    language: "python",
-=======
   for (let theme of themes) {
     monaco.editor.defineTheme(theme.name, theme.theme);
   }
@@ -39,14 +27,13 @@
     language: "python",
     insertSpaces: true,
     theme,
->>>>>>> 0a047fe5
   });
+
   editor.getModel()?.onDidChangeContent(contentHandler);
   editor.getModel()?.setValue(code);
   editor.getModel()?.setEOL(0);
 });
 
-<<<<<<< HEAD
 /**
  * Function to conver the editor lines to index positions.
  */
@@ -128,10 +115,6 @@
     );
   }, 30000);
 }
-=======
-  e.getModel()?.onDidChangeContent(window.handleContentChange);
-});
->>>>>>> 0a047fe5
 
 /**
  * Function for a client to leave a room.
@@ -150,7 +133,6 @@
 <template>
   <div id="room">
     <div id="sidebar">
-<<<<<<< HEAD
       <h2 class="text-6xl text-white m-3">Collaborators</h2>
       <ul style="margin-left: 20px">
         <li v-for="collaborator in collaborators" :key="collaborator.id">
@@ -167,13 +149,6 @@
       <button class="btn btn-primary mt-auto" @click="leaveRoom">
         <i class="gg-log-out mr-4"></i>
         Leave Room {{ props.state?.roomCode }}
-=======
-      <h2 class="text-6xl m-3">Collaborators</h2>
-      <ul id="collabul"></ul>
-      <button class="btn btn-primary mt-auto" @click="leaveRoom()">
-        <i class="gg-log-out mr-4"></i>
-        Leave Room
->>>>>>> 0a047fe5
       </button>
     </div>
 
@@ -234,16 +209,6 @@
   margin-left: 48px;
   list-style: disc;
 }
-<<<<<<< HEAD
-
-.fa-arrow-right-from-bracket {
-  -webkit-transform: scale(-1, 1);
-  -moz-transform: scale(-1, 1);
-  -ms-transform: scale(-1, 1);
-  -o-transform: scale(-1, 1);
-  transform: scale(-1, 1);
-  margin-right: 1em;
-}
 
 #container {
   text-align: left;
@@ -261,6 +226,4 @@
   text-align: left;
   line-height: 24px;
 }
-=======
->>>>>>> 0a047fe5
 </style>