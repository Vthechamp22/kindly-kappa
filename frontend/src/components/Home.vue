<script setup>
import { ref, watch } from "vue";

const emit = defineEmits(["joinRoom", "createRoom"]);

const difficulty = ref(1);
const roomCode = ref("");
const username = ref("");
const errors = ref({
  roomCode: "",
  username: "",
});

const theme = ref("onedarkpro");
watch(theme, (newTheme) => {
  document
    .querySelector("body")
    .setAttribute("data-theme", newTheme.toLowerCase());
});

<<<<<<< HEAD
const hackyObject = {
  switchToRoom: function () {
    emit("join", { code: code.value, username: username.value });
  },
  reportMissingRoom: function () {
    connecting = false;
    alert("That room doesn't exist :/");
  },
  reportConnectionError: function () {
    connecting = false;
    alert(
      "Well shit, if your reading this then somethings gone wrong.\nit genuinely is a bug, not a feature"
    );
  },
  reportWSClose: function () {
    connecting = false;
  },
};

/**
 * Function for a client to join a room.
 */
=======
>>>>>>> a118d82e
function joinRoom() {
  if (roomCode.value.length != 4 || !/^[a-zA-Z]+$/.test(roomCode.value)) {
    errors.value.roomCode = "Please enter a valid code!";
  } else {
    errors.value.roomCode = "";
  }

  if (!username.value) {
    errors.value.username = "Please enter a username!";
  } else {
    errors.value.username = "";
  }

  if (errors.value.roomCode || errors.value.username) {
    return;
  }

  emit("joinRoom", { username: username.value, roomCode: roomCode.value });
}

/**
 * Function to create a room.
 */
function createRoom() {
  if (!username.value) {
    errors.value.username = "Please enter a username!";
  } else {
    errors.value.username = "";
  }

  if (errors.value.roomCode || errors.value.username) {
    return;
  }

  emit("createRoom", {
    username: username.value,
    difficulty: difficulty.value,
  });
}

function connect() {
  if (roomCode.value.length != 4 || !/^[a-zA-Z]+$/.test(roomCode.value)) {
    errors.value.roomCode = "Please enter a valid code!";
  } else {
    errors.value.roomCode = "";
  }

  if (!username.value) {
    errors.value.username = "Please enter a username!";
  } else {
    errors.value.username = "";
  }

  if (errors.value.roomCode || errors.value.username) {
    return;
  }

  emit("connect", { username: username.value, roomCode: roomCode.value });
}
</script>

<template>
  <div id="main">
    <div id="login">
      <form id="theme-form" class="m-3">
        <select class="select select-primary w-full max-w-xs" v-model="theme">
          <option selected value="onedarkpro">One Dark Pro</option>
          <option>Night</option>
          <option>Dark</option>
          <option>Emerald</option>
          <option>Forest</option>
          <option>Dracula</option>
          <option>Lemonade</option>
          <option>Winter</option>
        </select>
      </form>
      <div
        class="tooltip"
        data-tip="japan PNG Designed By tsuki from https://pngtree.com/freepng/cute-kappa-in-japanese-mythology-cartoon-style_6544405.html?sol=downref&id=bef"
      >
        <img class="mx-auto" src="imgs/kappa-left.png" alt="kappa1" />
      </div>
      <div class="text-center h-full flex justify-center flex-col">
        <h2>Kindly Kappas</h2>
        <form @submit.prevent="joinRoom">
          <input
            type="text"
            placeholder="Room code"
            class="input input-bordered border-primary w-full"
            v-model="roomCode"
          />
          <label class="label">
            <span class="label-text-alt text-error font-bold">{{
              errors.roomCode
            }}</span>
          </label>
          <input
            type="text"
            placeholder="Username"
            class="input input-bordered border-primary w-full"
            v-model="username"
          />
          <label class="label">
            <span class="label-text-alt text-error font-bold">{{
              errors.username
            }}</span>
          </label>
          <button type="submit" class="btn btn-primary mt-4">
            <span>Join Room</span>
          </button>
          <label
            for="create-room-modal"
            class="btn modal-button flex w-1/4 mx-auto my-2"
            >Create Room</label
          >
        </form>
      </div>
      <div
        class="tooltip"
        data-tip="cute PNG Designed By Reiko from https://pngtree.com/freepng/japanese-kappa-monster-cartoon_6544406.html?sol=downref&id=bef"
      >
        <img class="mx-auto" src="imgs/kappa-right.png" alt="kappa2" />
      </div>
    </div>

    <!-- Modal box -->
    <input type="checkbox" id="create-room-modal" class="modal-toggle" />
    <label for="create-room-modal" class="modal cursor-pointer">
      <label class="modal-box relative" for="">
        <label
          for="create-room-modal"
          class="btn btn-sm btn-circle absolute right-2 top-2"
        >
          <i class="gg-close-o" style="--ggs: 1.2"></i>
        </label>
        <h3 class="text-lg font-bold my-4">
          Choose Difficulty: {{ difficulty }}
        </h3>
        <input
          type="range"
          min="1"
          max="5"
          class="range w-full"
          step="1"
          v-model="difficulty"
        />
        <div class="w-full flex justify-between text-xs px-2">
          <span>|</span>
          <span>|</span>
          <span>|</span>
          <span>|</span>
          <span>|</span>
        </div>
        <button @click="createRoom()" class="btn my-4">Create</button>
      </label>
    </label>
  </div>
</template>

<style scoped>
#main {
  height: 100%;
  border: 3px solid hsl(var(--bc));
}

#login {
  display: grid;
  grid-template-columns: repeat(3, 1fr);
  height: 100%;
  justify-items: center;
  align-items: center;
}

form#theme-form {
  width: 10em;
  position: absolute;
  top: 0;
  right: 0;
}

img {
  max-width: 50%;
  max-height: 50%;
  width: auto;
  height: auto;
}

h2 {
  font-size: 64px;
  color: hsl(var(--bc));
  margin: 12px;
  margin-bottom: 8rem;
}
</style><|MERGE_RESOLUTION|>--- conflicted
+++ resolved
@@ -18,31 +18,9 @@
     .setAttribute("data-theme", newTheme.toLowerCase());
 });
 
-<<<<<<< HEAD
-const hackyObject = {
-  switchToRoom: function () {
-    emit("join", { code: code.value, username: username.value });
-  },
-  reportMissingRoom: function () {
-    connecting = false;
-    alert("That room doesn't exist :/");
-  },
-  reportConnectionError: function () {
-    connecting = false;
-    alert(
-      "Well shit, if your reading this then somethings gone wrong.\nit genuinely is a bug, not a feature"
-    );
-  },
-  reportWSClose: function () {
-    connecting = false;
-  },
-};
-
 /**
- * Function for a client to join a room.
+ * Function to join a room.
  */
-=======
->>>>>>> a118d82e
 function joinRoom() {
   if (roomCode.value.length != 4 || !/^[a-zA-Z]+$/.test(roomCode.value)) {
     errors.value.roomCode = "Please enter a valid code!";
@@ -83,6 +61,9 @@
   });
 }
 
+/**
+ * Function to connect a client.
+ */
 function connect() {
   if (roomCode.value.length != 4 || !/^[a-zA-Z]+$/.test(roomCode.value)) {
     errors.value.roomCode = "Please enter a valid code!";
