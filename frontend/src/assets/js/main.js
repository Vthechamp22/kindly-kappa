function generateRoomCode(length = 4) {
  const alphabet = "ABCDEFGHIJKLMNOPQRSTUVWXYZ";
  let roomCode = "";

  for (let i = 0; i < length; i++) {
    roomCode += alphabet.charAt(Math.floor(Math.random() * alphabet.length));
  }

  return roomCode;
}

let collaborators = [];
let code = "";
let connected = false;
let websocket;

let editor;
function setEditor(e) {
  editor = e.getModel();
  editor.setValue(code);

  const list = document.getElementById("collabul");
  collaborators.forEach((c) => {
<<<<<<< HEAD
    const elem = document.createElement("li");
    elem.id = `collaborator-${c.data.username}`;
    elem.appendChild(document.createTextNode(c.data.username));
=======
    let elem = document.createElement("li");
    elem.id = `collaborator-${c.username}`;
    elem.appendChild(document.createTextNode(c.username));
>>>>>>> 115c45cf
    list.appendChild(elem);
  });
}

function positionToIndex(line, col) {
  let index = 0;

  for (let i = 1; i < line; i++) {
    index += editor.getLineLength(i) + 2;
  }

  return index + col - 1;
}

function connect(username, roomCode, difficulty, hackyObject) {
  websocket = new WebSocket("ws://localhost:8000/room");

  websocket.onopen = function (_) {
    connected = true;

    if (roomCode) {
      websocket.send(
        JSON.stringify({
          type: "connect",
          data: {
            username,
            room_code: roomCode,
            connection_type: "join",
            message: "you shouldn't be seeing this",
          },
        })
      );
    } else {
      websocket.send(
        JSON.stringify({
          type: "connect",
          data: {
            username,
            room_code: generateRoomCode(),
            connection_type: "create",
            difficulty: difficulty._value,
            message: "how are you seeing this?",
          },
        })
      );
    }
  };

  websocket.onmessage = function (ev) {
    const message = JSON.parse(ev.data);
    const list = document.getElementById("collabul");

    switch (message.type) {
      case "connect":
        {
          collaborators.push(message.data);
          const elem = document.createElement("li");
          elem.id = `collaborator-${message.data.username}`;
          elem.appendChild(document.createTextNode(message.data.username));
          list.appendChild(elem);
        }
        break;

      case "disconnect":
        {
          collaborators = collaborators.filter((collaborator) => {
            return collaborator.id !== message.data.id;
          });
          const elem = document.getElementById(
            `collaborator-${message.data.username}`
          );
          list.removeChild(elem);
        }
        break;

      case "sync":
        collaborators = message.data.collaborators;
        code = message.data.code;

        hackyObject.switchToRoom();
        break;

      case "replace":
        for (let index = 0; index < message.data.code.length; index++) {
          const element = message.data.code[index];
          code =
            code.substring(0, element.from) +
            element.value +
            code.substring(element.to);
        }
        editor.setValue(code);
        break;

      case "error":
        if (message.status_code === 4001) {
          hackyObject.reportMissingRoom();
        }
        break;

      default:
        alert(`Invalid event type '${message.type}'`);
    }
  };

  websocket.onclose = function (_) {
    connected = false;
    hackyObject.reportWSClose();
  };

  websocket.onerror = function (_) {
    connected = false;
    hackyObject.reportConnectionError();
  };
}

window.handleContentChange = function (ev) {
<<<<<<< HEAD
  const changes = [];
=======
  if (editor.getValue() == code) return;
  code = editor.getValue();
  let changes = [];
>>>>>>> 115c45cf

  for (let i = 0; i < ev.changes.length; i++) {
    const element = ev.changes[i];

    changes.push({
      from: positionToIndex(
        element.range.startLineNumber,
        element.range.startColumn
      ),
      to: positionToIndex(element.range.endLineNumber, element.range.endColumn),
      value: element.text,
    });
  }

  if (connected) {
    websocket.send(
      JSON.stringify({
        type: "replace",
        data: {
          code: changes,
        },
      })
    );
  }
};<|MERGE_RESOLUTION|>--- conflicted
+++ resolved
@@ -21,15 +21,9 @@
 
   const list = document.getElementById("collabul");
   collaborators.forEach((c) => {
-<<<<<<< HEAD
     const elem = document.createElement("li");
     elem.id = `collaborator-${c.data.username}`;
     elem.appendChild(document.createTextNode(c.data.username));
-=======
-    let elem = document.createElement("li");
-    elem.id = `collaborator-${c.username}`;
-    elem.appendChild(document.createTextNode(c.username));
->>>>>>> 115c45cf
     list.appendChild(elem);
   });
 }
@@ -146,13 +140,9 @@
 }
 
 window.handleContentChange = function (ev) {
-<<<<<<< HEAD
-  const changes = [];
-=======
   if (editor.getValue() == code) return;
   code = editor.getValue();
   let changes = [];
->>>>>>> 115c45cf
 
   for (let i = 0; i < ev.changes.length; i++) {
     const element = ev.changes[i];
